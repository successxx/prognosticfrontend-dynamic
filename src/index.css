--- conflicted
+++ resolved
@@ -49,7 +49,6 @@
     font-weight: 700;
     margin: 0;
 }
-
 .fade-in {
     opacity: 0;
     transition: opacity 1s ease-in-out;
@@ -122,7 +121,6 @@
         --width: 100%;
         --padding-vertical: 0rem;
         --padding-horizontal: 0rem;
-<<<<<<< HEAD
     }
     .container {
         /*padding: 0 10px;*/
@@ -131,16 +129,6 @@
         width: 100%;
         box-sizing: border-box;
     }
-=======
-    }
-    .container {
-        /*padding: 0 10px;*/
-        padding-right: 0.5rem;
-        padding-left: 0.5rem;
-        width: 100%;
-        box-sizing: border-box;
-    }
->>>>>>> 6fd82629
 
 }
 
@@ -385,95 +373,6 @@
 }
 
 
-<<<<<<< HEAD
-=======
-/*@keyframes spark {*/
-/*    0% {*/
-/*        transform: translate(0, 0) scale(1);*/
-/*        opacity: 1;*/
-/*    }*/
-/*    100% {*/
-/*        transform: translate(var(--tx), var(--ty)) scale(0);*/
-/*        opacity: 0;*/
-/*    }*/
-/*}*/
-
-
-/*@media (max-width: 600px) {*/
-/*    .content-box {*/
-/*        padding: 15px 15px 30px; !* Adjusted padding for mobile *!*/
-/*    }*/
-
-/*    body {*/
-/*        padding: 10px 0;*/
-/*        font-size: 16px;*/
-/*    }*/
-
-/*    .container {*/
-/*        !*padding: 0 10px;*!*/
-/*        padding-right: 0rem;*/
-/*        padding-left: 0rem;*/
-/*        width: 100%;*/
-/*        box-sizing: border-box;*/
-/*    }*/
-
-/*    .content-box {*/
-/*        padding: 15px 15px 15px;*/
-/*    }*/
-
-/*    #typed-output {*/
-/*        font-size: 16px;*/
-/*        padding: 0px;*/
-/*    }*/
-
-/*    .new-demo-button {*/
-/*        font-size: 14px;*/
-/*        padding: 10px 20px;*/
-/*    }*/
-
-/*    .result-header {*/
-/*        padding: 15px 10px;*/
-/*    }*/
-
-/*    .result-header h1 {*/
-/*        font-size: 1.5rem; !* Smaller font size for mobile *!*/
-/*    }*/
-
-/*    #typed-output h1 {*/
-/*        font-size: 28px;*/
-/*    }*/
-
-/*    #typed-output h2 {*/
-/*        font-size: 26px;*/
-/*    }*/
-
-/*    #typed-output h3 {*/
-/*        font-size: 24px;*/
-/*    }*/
-
-/*    .prognostic-button {*/
-/*        bottom: -25px;*/
-/*        right: 10px;*/
-/*        font-size: 10px;*/
-/*        padding: 3px 6px;*/
-/*    }*/
-
-/*    .streak-counter {*/
-/*        font-size: 14px;*/
-/*        padding: 6px 10px;*/
-/*        bottom: -40px;*/
-/*    }*/
-
-/*    .inner {*/
-/*        --width: 100%;  !* On screens smaller than 768px, make the width 100% *!*/
-/*        !* Turn off padding to make cards more mobile responsive *!*/
-/*        --padding-vertical: 0rem;*/
-/*        --padding-horizontal: 0rem;*/
-/*    }*/
-
-/*}*/
-
->>>>>>> 6fd82629
 
 .highlight-box {
     background-color: #f5f5f7;
@@ -543,6 +442,14 @@
     background-color: #0056d6;
 }
 
+
+@media (max-width: 600px) {
+    .content-box {
+        padding: 15px 15px 30px; /* Adjusted padding for mobile */
+    }
+}
+
+
 @keyframes buttonAppear {
     0% {
         opacity: 0;
@@ -669,6 +576,24 @@
     font-size: 32px;
     font-weight: 700;
     margin: 0;
+}
+
+
+.content-box {
+    background-color: white;
+    border-radius: 10px;
+    padding: 20px 65px 40px;
+    margin-bottom: 40px;
+    box-shadow: 0 8px 16px rgba(0, 0, 0, 0.1);
+    position: relative;
+    width: 100%;
+    box-sizing: border-box;
+    text-align: left;
+    display: flex;
+    flex-direction: column;
+    justify-content: space-between;
+    opacity: 1;
+    transition: opacity 0.3s ease-in-out;
 }
 
 
