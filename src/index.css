body {
  font-family: "Montserrat", sans-serif;
  background-image: linear-gradient(to bottom right, #f0f4f8, #e6ebf0);
<<<<<<< HEAD
  margin: 0;
  padding: 40px 0;
=======

  margin: 0;
  padding: 0 0;
>>>>>>> 0d381a5e
  box-sizing: border-box;
  display: flex;
  flex-direction: column;
  align-items: center;
  font-size: 18px;
}

.root {
<<<<<<< HEAD
  width: 90%;
=======
  width: 80%;
>>>>>>> 0d381a5e
  min-height: 100vh;
}

#wrapper {
  -webkit-overflow-scrolling: touch;
  align-items: center;
  display: flex;
  flex-direction: column;
  justify-content: center;
<<<<<<< HEAD
  min-height: 100vh; /* Full screen height */
=======
  /* width: 100%; */
  /* min-height: 100vh;  */
>>>>>>> 0d381a5e
  overflow: hidden;
  position: relative;
  z-index: 2;
}

.container {
  width: 100%;
  margin: 0 auto;
  position: relative;
  padding: 0;
  box-sizing: border-box;
}

.result-header {
  width: 100%;
<<<<<<< HEAD
  background-color: #0142ac;
=======
  background-color: #252525;
>>>>>>> 0d381a5e
  color: white;
  padding: 20px 15px; /* Adjusted for mobile */
  border-radius: 15px 15px 0 0;
  margin-bottom: 0;
  text-align: center;
  box-sizing: border-box;
}

.result-header h1 {
  font-size: 2rem; /* Responsive font size */
  font-weight: 700;
  margin: 0;
}
.fade-in {
  opacity: 0;
  transition: opacity 1s ease-in-out;
}

.fade-in.visible {
  opacity: 1;
<<<<<<< HEAD
}

/* index.css */
.footer-fade-in {
  opacity: 0;
  transition: opacity 1s ease-in-out; /* Smooth fade-in over 1 second */
}

.footer-fade-in.visible {
  opacity: 1;
=======
>>>>>>> 0d381a5e
}

.first-context-box {
  background-color: white;
  border-radius: 0px 0px 10px 10px;
  padding: 20px 65px 40px;
  margin-bottom: 40px;
  box-shadow: 0 8px 16px rgba(0, 0, 0, 0.1);
  position: relative;
  width: 100%;
  box-sizing: border-box;
  text-align: left;
  display: flex;
  flex-direction: column;
  justify-content: space-between;
  opacity: 1;
  transition: opacity 0.3s ease-in-out;
}

.content-box {
  background-color: white;
  border-radius: 10px;
  padding: 20px 65px 40px;
  /*margin-bottom: 40px;*/
  box-shadow: 0 8px 16px rgba(0, 0, 0, 0.1);
  position: relative;
  width: 100%;
  box-sizing: border-box;
  text-align: left;
  display: flex;
  flex-direction: column;
  justify-content: space-between;
  opacity: 1;
  transition: opacity 0.3s ease-in-out;
}

.inner {
  --padding-horizontal: 1rem;
  --padding-vertical: 2.125rem;
  --spacing: 1.375rem;
  --width: 97rem;
  border-radius: var(--border-radius-tl) var(--border-radius-tr)
    var(--border-radius-br) var(--border-radius-bl);
  max-width: 100%;
  position: relative;
  width: var(--width);
  z-index: 1;
  padding: var(--padding-vertical) var(--padding-horizontal);
}

/* For smaller screens, adjust the width */
@media (max-width: 768px) {
  .inner {
    --width: 100%;
    --padding-vertical: 0rem;
    --padding-horizontal: 0rem;
  }

  .container {
    /*padding: 0 10px;*/
    padding-right: 0.5rem;
    padding-left: 0.5rem;
    width: 100%;
    box-sizing: border-box;
  }
}

.content-box:last-child {
  margin-bottom: 0; /* Remove margin from the last content box */
}

.prognostic-button {
  position: absolute;
  bottom: -40px;
  right: 20px;
<<<<<<< HEAD
  background-color: #0142ac;
=======
  background-color: #252525;
>>>>>>> 0d381a5e
  color: white;
  font-size: 12px;
  padding: 5px 10px;
  border-radius: 4px;
  text-decoration: none;
  font-weight: 400;
  z-index: 10;
  transition: top 0.5s ease-out;
}

#typed-output {
  width: 100%;
  max-width: 100%;
  font-size: 20px;
  line-height: 1.7;
  color: #333;
  margin: 0 auto;
  opacity: 1; /* Ensure content is visible on load */
  transition: opacity 0.3s ease-in-out;
}

#typed-output strong {
  font-weight: 700;
}

#typed-output em {
  font-style: italic;
}

.content-box p {
  margin-bottom: 1.3em;
}

#typed-output h1,
#typed-output h2,
#typed-output h3 {
  font-weight: 700;
  margin-top: 0.2em;
  margin-bottom: 1em;
  text-align: center;
}

#typed-output h1 {
  font-size: 36px;
}

#typed-output h2 {
  font-size: 32px;
}

#typed-output h3 {
  font-size: 28px;
}

.content-box::after {
  content: "";
  position: absolute;
  bottom: -40px;
  left: 50%;
  transform: translateX(-50%);
  width: 2px;
  height: 40px;
<<<<<<< HEAD
  background: linear-gradient(to bottom, #0142ac, transparent);
=======
  background: linear-gradient(to bottom, #252525, transparent);
>>>>>>> 0d381a5e
}

.content-box:last-child::after {
  display: none;
}

.content-box::before {
  content: "●";
  position: absolute;
  bottom: -50px;
  left: 50%;
  transform: translateX(-50%);
  font-size: 24px;
<<<<<<< HEAD
  color: #0142ac;
=======
  color: #252525;
>>>>>>> 0d381a5e
  z-index: 1;
}

.content-box:first-child {
  border-radius: 0px 0px 10px 10px; /* Different border radius for the first content box */
}

.content-box:nth-child(even)::before {
  content: "◆";
  color: #ff6b6b;
}

.content-box:nth-child(3n)::before {
  content: "■";
  color: #4ecdc4;
}

.content-box:last-child::before {
  display: none;
}

.content-box::after {
  content: "";
  position: absolute;
  bottom: -60px;
  left: 50%;
  transform: translateX(-50%);
  width: 2px;
  height: 60px;
  background: linear-gradient(to bottom, #0066cc, transparent);
}

.content-box:nth-child(odd)::after {
  left: 25%;
}

.content-box:nth-child(even)::after {
  left: 75%;
}

.content-box:nth-child(3n)::after {
  left: 50%;
}

.content-box:nth-child(odd)::before {
  left: 25%;
}

.content-box:nth-child(even)::before {
  left: 75%;
}

.content-box:nth-child(3n)::before {
  left: 50%;
}

.content-box:nth-child(even)::after {
  background: linear-gradient(to bottom, #0066cc, #ff6b6b);
}

.content-box:nth-child(3n)::after {
  background: linear-gradient(to bottom, #0066cc, #4ecdc4);
}

.content-box:last-child::after {
  display: none;
}

<<<<<<< HEAD
.streak-counter {
  font-size: 20px;
  font-weight: 600;
  color: #0142ac;
=======
.streak-container {
  position: relative;
}

.streak-counter {
  font-size: 20px;
  font-weight: 600;
  color: #252525;
>>>>>>> 0d381a5e
  background-color: rgba(255, 255, 255, 0.95);
  padding: 12px 20px;
  border-radius: 12px;
  box-shadow: 0 5px 15px rgba(1, 66, 172, 0.2);
  opacity: 0;
  transition: all 0.5s ease-in-out;
  z-index: 2;
  position: absolute;
<<<<<<< HEAD
  bottom: -60px;
=======
  bottom: 0;
>>>>>>> 0d381a5e
  left: 50%;
  transform: translateX(-50%);
}

.streak-counter.visible {
  opacity: 1;
  bottom: -50px;
}

#fireworks-container {
  position: fixed;
  top: 0;
  left: 0;
  width: 100%;
  height: 100%;
  pointer-events: none;
  z-index: 1000;
}

.firework,
.spark {
  position: absolute;
  border-radius: 50%;
}

.firework {
  width: 6px;
  height: 6px;
  animation: shoot 1s ease-out forwards;
}

.spark {
  width: 5px;
  height: 5px;
  animation: spark 0.8s ease-out forwards;
}

@keyframes shoot {
  0% {
    transform: translateY(50vh) scale(0);
    opacity: 0;
  }
  50% {
    transform: translateY(-25vh) scale(1);
    opacity: 1;
  }
  100% {
    transform: translateY(-50vh) scale(0.8);
    opacity: 0;
  }
}

.highlight-box {
  background-color: #f5f5f7;
  border-left: 5px solid #0066cc;
  border-radius: 10px;
  padding: 20px;
  margin: 20px 0;
}

.action-item {
  display: flex;
  align-items: flex-start;
  margin: 20px 0;
  padding: 20px;
  background-color: #f8f9fa;
  border-radius: 10px;
  box-shadow: 0 2px 5px rgba(0, 0, 0, 0.1);
}

.action-item:before {
  content: "✅";
  margin-right: 15px;
  font-size: 24px;
  flex-shrink: 0;
}

.new-demo-button {
  display: inline-block;
<<<<<<< HEAD
  background-color: #0142ac;
=======
  background-color: #252525;
>>>>>>> 0d381a5e
  color: white;
  font-size: 18px;
  padding: 12px 24px;
  border-radius: 8px;
  text-decoration: none;
  font-weight: 700;
  transition: all 0.3s ease;
  text-align: center;
  width: auto;
  max-width: none;
  box-sizing: border-box;
  opacity: 0;
  transform: translateY(20px);
  animation: none;
  white-space: nowrap;
  align-self: center;
  position: relative;
  bottom: auto; /* Remove absolute positioning */
}

.content-box.generated .new-demo-button {
  bottom: 0; /* Reset position after generation */
}

.new-demo-button.visible {
  opacity: 1;
  transform: translateY(0);
  transition: opacity 0.5s ease-in-out, transform 0.5s ease;
}

.new-demo-button:hover {
  background-color: #0056d6;
}

@media (max-width: 600px) {
  .content-box {
    padding: 15px 15px 30px; /* Adjusted padding for mobile */
  }
}

@keyframes buttonAppear {
  0% {
    opacity: 0;
    transform: translateY(20px);
  }
  100% {
    opacity: 1;
    transform: translateY(0);
  }
}

#typed-output br {
  content: "";
  display: block;
  margin-top: 0.75em;
}

h1 span.p,
h2 span.p,
h3 span.p,
p span.p {
  display: block;
  position: relative;
}

#text02 {
  max-width: 60rem;
  margin-left: var(--margin-left);
  margin-right: var(--margin-right);
  color: #1f1c1c;
  font-family: "Montserrat", sans-serif;
  letter-spacing: 0.05rem;
  width: calc(100% + 0.05rem);
  font-size: 1.125em;
  line-height: 1.25;
  font-weight: 500;
}

#text02 mark {
  padding: 0px;
<<<<<<< HEAD
  color: #0142ac;
=======
  color: #252525;
>>>>>>> 0d381a5e
  background-color: transparent;
}

@media (max-width: 736px) {
  #text02 {
    letter-spacing: 0.04375rem;
    width: calc(100% + 0.04375rem);
    font-size: 1.125em;
    line-height: 1.25;
  }
}

.hr-custom {
  border-top: none;
  align-items: center;
  border: 0;
  display: flex;
  justify-content: var(--flex-alignment);
  min-height: 1rem;
  padding: 0;
  position: relative;
  width: 100%;
}

.full-screen {
  min-height: 100vh;
  display: flex;
  flex-direction: column;
  justify-content: center;
}

.image .frame img {
  border-radius: 0 !important;
  max-width: 100%;
  vertical-align: top;
  width: inherit;
}

.container.style3.default > .wrapper > .inner > * {
  margin-bottom: var(--spacing);
  margin-top: var(--spacing);
}

/*.container.style1 {*/
/*    --alignment: center;*/
/*    --flex-alignment: center;*/
/*    --indent-left: 1;*/
/*    --indent-right: 1;*/
/*    --margin-left: auto;*/
/*    --margin-right: auto;*/
/*    display: flex;*/
/*    width: 100%;*/
/*    align-items: center;*/
/*    justify-content: center;*/
/*    background-color: transparent;*/
/*}*/

body {
  font-family: "Montserrat", sans-serif;
  background-image: linear-gradient(to bottom right, #f0f4f8, #e6ebf0);
  margin: 0;
  padding: 40px 0;
  box-sizing: border-box;
  display: flex;
  flex-direction: column;
  align-items: center;
  font-size: 18px;
}

.result-header {
  width: 100%;
<<<<<<< HEAD
  background-color: #0142ac;
=======
  background-color: #252525;
>>>>>>> 0d381a5e
  color: white;
  padding: 25px 15px; /* Changed back to original padding */
  border-radius: 15px 15px 0 0;
  margin-bottom: 0;
  text-align: center;
  box-sizing: border-box;
}

.result-header h1 {
  font-size: 32px;
  font-weight: 700;
  margin: 0;
<<<<<<< HEAD
}

@font-face {
  font-family: "SF Pro";
  src: url("../fonts/SFProText-Regular.woff2") format("woff2"),
    url("../fonts/SFProText-Regular.woff") format("woff");
  font-weight: normal;
  font-style: normal;
  font-display: swap;
}

.clock {
  position: absolute;
  top: calc(0.3 * var(--clock-base-size));
  right: calc(0.6 * var(--clock-base-size));
  font-family: "SF Pro", sans-serif !important;
  font-size: calc(0.4 * var(--clock-base-size));
  color: white;
  user-select: none;
  pointer-events: none;
  z-index: 2;
}

.video-overlay {
  position: absolute;
  top: 0;
  left: 0;
  width: 100%;
  height: 100%;
  font-size: calc(var(--overlay-width) / 100);
}

.overlay-item {
  position: absolute;
  opacity: 0;
  /* transition: opacity 0.3s ease; */
  pointer-events: none;
  user-select: none;
  z-index: 2;
}

.overlay-item.visible {
  opacity: 1;
}

=======
}

>>>>>>> 0d381a5e
.content-box:last-child {
  margin-bottom: 0; /* Remove margin from the last content box */
}

#main > .inner > * {
  margin-top: var(--spacing);
  margin-bottom: var(--spacing);
}

#typed-output {
  width: 100%;
  max-width: 100%;
  font-size: 20px;
  line-height: 1.7;
  color: #333;
  margin: 0 auto;
  opacity: 1; /* Ensure content is visible on load */
  transition: opacity 0.3s ease-in-out;
}

#typed-output strong {
  font-weight: 700;
}

strong {
  color: inherit;
  font-weight: bolder;
}

#typed-output em {
  font-style: italic;
}

.content-box p {
  margin-bottom: 1.3em;
}

#typed-output h1 {
  font-size: 36px;
}

#typed-output h2 {
  font-size: 32px;
}

#typed-output h3 {
  font-size: 28px;
}

.content-box::after {
  content: "";
  position: absolute;
  bottom: -40px;
  left: 50%;
  transform: translateX(-50%);
  width: 2px;
  height: 40px;
<<<<<<< HEAD
  background: linear-gradient(to bottom, #0142ac, transparent);
=======
  background: linear-gradient(to bottom, #252525, transparent);
>>>>>>> 0d381a5e
  opacity: 0; /* Initially hidden */
  transition: opacity 0.8s ease-in-out; /* Smooth opacity transition */
}

.content-box:last-child::after {
  display: none;
}
.button-container {
  display: flex;
  justify-content: center; /* Horizontally center the button */
  align-items: center; /* Vertically align the button (optional) */
  margin-top: 20px; /* Add some space above the button if needed */
}

.content-box::before {
  content: "●";
  position: absolute;
  bottom: -50px;
  left: 50%;
  transform: translateX(-50%);
  font-size: 24px;
<<<<<<< HEAD
  color: #0142ac;
=======
  color: #252525;
>>>>>>> 0d381a5e
  z-index: 1;
  opacity: 0; /* Initially hidden */
  transition: opacity 0.8s ease-in-out; /* Smooth opacity transition */
}
.content-box.typing-complete {
  margin-bottom: 50px;
}
.content-box.typing-complete::before {
  opacity: 1; /* Visible when typing is complete */
}
.content-box.typing-complete:last-child {
  margin-bottom: 0;
}
.content-box.typing-complete::after {
  opacity: 1; /* Visible when typing is complete */
}

.content-box:nth-child(even)::before {
  content: "◆";
  color: #ff6b6b;
}

.content-box:nth-child(3n)::before {
  content: "■";
  color: #4ecdc4;
}

.content-box:last-child::before {
  display: none;
}

.content-box::after {
  content: "";
  position: absolute;
  bottom: -60px;
  left: 50%;
  transform: translateX(-50%);
  width: 2px;
  height: 60px;
  background: linear-gradient(to bottom, #0066cc, transparent);
}

.content-box:nth-child(odd)::after {
  left: 25%;
}

.content-box:nth-child(even)::after {
  left: 75%;
}

.content-box:nth-child(3n)::after {
  left: 50%;
}

.content-box:nth-child(odd)::before {
  left: 25%;
}

.content-box:nth-child(even)::before {
  left: 75%;
}

.content-box:nth-child(3n)::before {
  left: 50%;
}

.content-box:nth-child(even)::after {
  background: linear-gradient(to bottom, #0066cc, #ff6b6b);
}

.content-box:nth-child(3n)::after {
  background: linear-gradient(to bottom, #0066cc, #4ecdc4);
}

.content-box:last-child::after {
  display: none;
}

.streak-counter {
  font-size: 20px;
  font-weight: 600;
<<<<<<< HEAD
  color: #0142ac;
=======
  color: #252525;
>>>>>>> 0d381a5e
  background-color: rgba(255, 255, 255, 0.95);
  padding: 12px 20px;
  border-radius: 12px;
  box-shadow: 0 5px 15px rgba(1, 66, 172, 0.2);
  opacity: 0;
  transition: all 0.5s ease-in-out;
  z-index: 2;
  position: absolute;
<<<<<<< HEAD
  bottom: -60px;
=======
  bottom: 0;
>>>>>>> 0d381a5e
  left: 50%;
  transform: translateX(-50%);
}

.streak-counter.visible {
  opacity: 1;
  bottom: -50px;
}

#fireworks-container {
  position: fixed;
  top: 0;
  left: 0;
  width: 100%;
  height: 100%;
  pointer-events: none;
  z-index: 1000;
}

.firework,
.spark {
  position: absolute;
  border-radius: 50%;
}

.firework {
  width: 6px;
  height: 6px;
  animation: shoot 1s ease-out forwards;
}

.spark {
  width: 5px;
  height: 5px;
  animation: spark 0.8s ease-out forwards;
}

@keyframes shoot {
  0% {
    transform: translateY(50vh) scale(0);
    opacity: 0;
  }
  50% {
    transform: translateY(-25vh) scale(1);
    opacity: 1;
  }
  100% {
    transform: translateY(-50vh) scale(0.8);
    opacity: 0;
  }
}

@keyframes spark {
  0% {
    transform: translate(0, 0) scale(1);
    opacity: 1;
  }
  100% {
    transform: translate(var(--tx), var(--ty)) scale(0);
    opacity: 0;
  }
}

@media (max-width: 600px) {
  .content-box {
    padding: 15px 15px 30px; /* Adjusted padding for mobile */
  }

  body {
    padding: 10px 0;
    font-size: 16px;
  }

  .container {
    /*padding: 0 10px;*/
    padding-right: 0.5rem;
    padding-left: 0.5rem;
    width: 100%;
    box-sizing: border-box;
  }

  #typed-output {
    font-size: 16px;
    padding: 0px;
  }

  .new-demo-button {
    font-size: 14px;
    padding: 8px 20px;
  }

  .result-header {
    padding: 15px 10px;
  }

  .result-header h1 {
    font-size: 24px;
  }

  #typed-output h1 {
    font-size: 28px;
  }

  #typed-output h2 {
    font-size: 26px;
  }

  #typed-output h3 {
    font-size: 24px;
  }

  .prognostic-button {
    bottom: -25px;
    right: 10px;
    font-size: 10px;
    padding: 3px 6px;
  }

  .streak-counter {
    font-size: 14px;
    padding: 6px 10px;
    bottom: -40px;
  }

  .inner {
    --padding-vertical: 0rem;
    --padding-horizontal: 0rem;
  }
}

.highlight-box {
  background-color: #f5f5f7;
  border-left: 5px solid #0066cc;
  border-radius: 10px;
  padding: 20px;
  margin: 20px 0;
}

.action-item {
  display: flex;
  align-items: flex-start;
  margin: 20px 0;
  padding: 20px;
  background-color: #f8f9fa;
  border-radius: 10px;
  box-shadow: 0 2px 5px rgba(0, 0, 0, 0.1);
}

.action-item:before {
  content: "✅";
  margin-right: 15px;
  font-size: 24px;
  flex-shrink: 0;
}

.content-box.generated .new-demo-button {
  bottom: 0; /* Reset position after generation */
}

.new-demo-button.visible {
  opacity: 1;
  transform: translateY(0);
  transition: opacity 0.5s ease, transform 0.5s ease;
}

.new-demo-button:hover {
  background-color: #0056d6;
}

@media (max-width: 600px) {
  .content-box {
    padding: 15px 15px 30px; /* Adjusted padding for mobile */
  }
}

@keyframes buttonAppear {
  0% {
    opacity: 0;
    transform: translateY(20px);
  }
  100% {
    opacity: 1;
    transform: translateY(0);
  }
}

#typed-output br {
  content: "";
  display: block;
  margin-top: 0.75em;
}

/* Header.css */

.image {
  text-align: center; /* Centers the image */
}

.image img {
  border-radius: 0 !important;
  max-width: 100%;
  height: auto; /* Maintains aspect ratio */
  vertical-align: top;
}

@media (max-width: 980px) {
  html {
    font-size: 11pt;
  }
}

@media (max-width: 1280px) {
  html {
    font-size: 13pt;
  }
}

@media (max-width: 1680px) {
  html {
    font-size: 13pt;
  }
}

html {
  /* font-size: 18pt; */
}

h1 span.p,
h2 span.p,
h3 span.p,
p span.p {
  display: block;
  position: relative;
}

#main {
  --alignment: center;
  --flex-alignment: center;
  --indent-left: 1;
  --indent-right: 1;
  --margin-left: auto;
  --margin-right: auto;
  --border-radius-tl: 0;
  --border-radius-tr: 0;
  --border-radius-br: 0;
  --border-radius-bl: 0;
  align-items: center;
  display: flex;
  flex-grow: 0;
  flex-shrink: 0;
  justify-content: center;
  max-width: 100%;
  position: relative;
  text-align: var(--alignment);
  z-index: 1;
}

.container.style3 {
  --alignment: center;
  --flex-alignment: center;
  --indent-left: 1;
  --indent-right: 1;
  --margin-left: auto;
  --margin-right: auto;
}

/* FOOTER */

/* Footer Styles */
h1.style2,
h2.style2,
h3.style2,
p.style2 {
  color: #1f1c1c;
  font-family: "Montserrat", sans-serif;
  letter-spacing: 0.05rem;
  width: calc(100% + 0.05rem);
  font-size: 0.875em;
  line-height: 1.25;
  font-weight: 200;
}

h1.style1,
h2.style1,
h3.style1,
p.style1 {
  color: rgba(31, 28, 28, 0.439);
  font-family: "Montserrat", sans-serif;
  letter-spacing: 0.05rem;
  width: calc(100% + 0.05rem);
  font-size: 0.875em;
  line-height: 1.25;
  font-weight: 200;
}

/* Responsive Styles */
@media (max-width: 600px) {
  footer .share-button {
    width: 40px;
    height: 40px;
  }

  footer .share-button svg {
    width: 20px;
    height: 20px;
  }
}

@media (max-width: 400px) {
  footer .share-button {
    width: 36px;
    height: 36px;
  }

  footer .share-button svg {
    width: 18px;
    height: 18px;
  }
}

.embed02 {
  .share-buttons {
    display: flex;
    justify-content: center;
    gap: 1rem;
    flex-wrap: wrap;
  }
<<<<<<< HEAD

  .share-button {
    display: inline-flex;
    align-items: center;
    justify-content: center;
    width: 48px;
    height: 48px;
    border-radius: 50%;
    color: #ffffff;
    transition: opacity 0.3s ease;
  }

=======

  .share-button {
    display: inline-flex;
    align-items: center;
    justify-content: center;
    width: 48px;
    height: 48px;
    border-radius: 50%;
    color: #ffffff;
    transition: opacity 0.3s ease;
  }

>>>>>>> 0d381a5e
  .share-button:hover {
    opacity: 0.8;
  }

  @media (max-width: 600px) {
    .share-button {
      width: 40px;
      height: 40px;
    }

    .share-button svg {
      width: 20px;
      height: 20px;
    }
  }
  @media (max-width: 400px) {
    .share-button {
      width: 36px;
      height: 36px;
    }

    .share-button svg {
      width: 18px;
      height: 18px;
    }
  }
}

:root {
  font-family: "Montserrat", sans-serif;
  bs-font-sans-serif: "Montserrat", sans-serif;
<<<<<<< HEAD
  --clock-base-size: 1px;
=======
>>>>>>> 0d381a5e
}

body,
* {
  font-family: "Montserrat", sans-serif !important;
}

.container > .wrapper {
  display: flex;
  vertical-align: top;
  position: relative;
  max-width: 100%;
  border-radius: inherit;
}

#text02 a {
  text-decoration: underline;
  color: black;
}

h1.style2 mark,
h2.style2 mark,
h3.style2 mark,
p.style2 mark {
  padding: 0px;
<<<<<<< HEAD
  color: #0142ac;
=======
  color: #252525;
>>>>>>> 0d381a5e
  background-color: transparent;
}

h1.style2,
h2.style2,
h3.style2,
p.style2 {
  color: #1f1c1c;
  font-family: "Montserrat", sans-serif;
  letter-spacing: 0.05rem;
  width: calc(100% + 0.05rem);
  font-size: 0.875em;
  line-height: 1.25;
  font-weight: 200;
}

html,
body,
div,
span,
applet,
object,
iframe,
h1,
h2,
h3,
h4,
h5,
h6,
p,
blockquote,
pre,
a,
abbr,
acronym,
address,
big,
cite,
code,
del,
dfn,
em,
img,
ins,
kbd,
q,
s,
samp,
small,
strike,
strong,
sub,
sup,
tt,
var,
b,
u,
i,
center,
dl,
dt,
dd,
ol,
ul,
li,
fieldset,
form,
label,
legend,
table,
caption,
tbody,
tfoot,
thead,
tr,
th,
td,
article,
aside,
canvas,
details,
embed,
figure,
figcaption,
footer,
header,
hgroup,
menu,
nav,
output,
ruby,
section,
summary,
time,
mark,
audio,
video {
  margin: 0;
  padding: 0;
  border: 0;
  font-size: 100%;
  vertical-align: baseline;
}

h1,
h2,
h3,
p {
  direction: var(--site-language-direction);
  position: relative;
}

.container.style3 > .wrapper > .inner {
  --gutters: 2rem;
  --padding-horizontal: 2rem;
  --padding-vertical: 0.75rem;
  padding: var(--padding-vertical) var(--padding-horizontal);
}

.container > .wrapper > .inner {
  vertical-align: top;
  position: relative;
  max-width: 100%;
  border-radius: inherit;
  text-align: var(--alignment);
}

#main > .inner {
  --padding-horizontal: 1rem;
  --padding-vertical: 4.125rem;
  --spacing: 1.375rem;
  --width: 97rem;
  border-radius: var(--border-radius-tl) var(--border-radius-tr)
    var(--border-radius-br) var(--border-radius-bl);
  max-width: 100%;
  position: relative;
  width: var(--width);
  z-index: 1;
  padding: var(--padding-vertical) var(--padding-horizontal);
}

.image .frame {
  -webkit-backface-visibility: hidden;
  -webkit-transform: translate3d(0, 0, 0);
  display: inline-block;
  max-width: 100%;
  overflow: hidden;
  vertical-align: top;
  width: 100%;
}

#image03 .frame {
  width: 15rem;
  transition: none;
}

@media (max-width: 736px) {
  #image03 .frame {
    width: 15rem;
  }
}

@media (min-width: 1400px) {
  .inner {
    --width: 120rem;
  }
}<|MERGE_RESOLUTION|>--- conflicted
+++ resolved
@@ -1,14 +1,8 @@
 body {
   font-family: "Montserrat", sans-serif;
   background-image: linear-gradient(to bottom right, #f0f4f8, #e6ebf0);
-<<<<<<< HEAD
   margin: 0;
   padding: 40px 0;
-=======
-
-  margin: 0;
-  padding: 0 0;
->>>>>>> 0d381a5e
   box-sizing: border-box;
   display: flex;
   flex-direction: column;
@@ -17,11 +11,7 @@
 }
 
 .root {
-<<<<<<< HEAD
   width: 90%;
-=======
-  width: 80%;
->>>>>>> 0d381a5e
   min-height: 100vh;
 }
 
@@ -31,12 +21,7 @@
   display: flex;
   flex-direction: column;
   justify-content: center;
-<<<<<<< HEAD
   min-height: 100vh; /* Full screen height */
-=======
-  /* width: 100%; */
-  /* min-height: 100vh;  */
->>>>>>> 0d381a5e
   overflow: hidden;
   position: relative;
   z-index: 2;
@@ -52,11 +37,7 @@
 
 .result-header {
   width: 100%;
-<<<<<<< HEAD
-  background-color: #0142ac;
-=======
   background-color: #252525;
->>>>>>> 0d381a5e
   color: white;
   padding: 20px 15px; /* Adjusted for mobile */
   border-radius: 15px 15px 0 0;
@@ -77,7 +58,6 @@
 
 .fade-in.visible {
   opacity: 1;
-<<<<<<< HEAD
 }
 
 /* index.css */
@@ -88,8 +68,6 @@
 
 .footer-fade-in.visible {
   opacity: 1;
-=======
->>>>>>> 0d381a5e
 }
 
 .first-context-box {
@@ -165,11 +143,7 @@
   position: absolute;
   bottom: -40px;
   right: 20px;
-<<<<<<< HEAD
-  background-color: #0142ac;
-=======
   background-color: #252525;
->>>>>>> 0d381a5e
   color: white;
   font-size: 12px;
   padding: 5px 10px;
@@ -232,11 +206,7 @@
   transform: translateX(-50%);
   width: 2px;
   height: 40px;
-<<<<<<< HEAD
-  background: linear-gradient(to bottom, #0142ac, transparent);
-=======
   background: linear-gradient(to bottom, #252525, transparent);
->>>>>>> 0d381a5e
 }
 
 .content-box:last-child::after {
@@ -250,11 +220,7 @@
   left: 50%;
   transform: translateX(-50%);
   font-size: 24px;
-<<<<<<< HEAD
-  color: #0142ac;
-=======
   color: #252525;
->>>>>>> 0d381a5e
   z-index: 1;
 }
 
@@ -323,21 +289,10 @@
   display: none;
 }
 
-<<<<<<< HEAD
-.streak-counter {
-  font-size: 20px;
-  font-weight: 600;
-  color: #0142ac;
-=======
-.streak-container {
-  position: relative;
-}
-
 .streak-counter {
   font-size: 20px;
   font-weight: 600;
   color: #252525;
->>>>>>> 0d381a5e
   background-color: rgba(255, 255, 255, 0.95);
   padding: 12px 20px;
   border-radius: 12px;
@@ -346,11 +301,7 @@
   transition: all 0.5s ease-in-out;
   z-index: 2;
   position: absolute;
-<<<<<<< HEAD
   bottom: -60px;
-=======
-  bottom: 0;
->>>>>>> 0d381a5e
   left: 50%;
   transform: translateX(-50%);
 }
@@ -430,11 +381,7 @@
 
 .new-demo-button {
   display: inline-block;
-<<<<<<< HEAD
-  background-color: #0142ac;
-=======
   background-color: #252525;
->>>>>>> 0d381a5e
   color: white;
   font-size: 18px;
   padding: 12px 24px;
@@ -515,11 +462,7 @@
 
 #text02 mark {
   padding: 0px;
-<<<<<<< HEAD
-  color: #0142ac;
-=======
   color: #252525;
->>>>>>> 0d381a5e
   background-color: transparent;
 }
 
@@ -591,11 +534,7 @@
 
 .result-header {
   width: 100%;
-<<<<<<< HEAD
-  background-color: #0142ac;
-=======
   background-color: #252525;
->>>>>>> 0d381a5e
   color: white;
   padding: 25px 15px; /* Changed back to original padding */
   border-radius: 15px 15px 0 0;
@@ -608,7 +547,6 @@
   font-size: 32px;
   font-weight: 700;
   margin: 0;
-<<<<<<< HEAD
 }
 
 @font-face {
@@ -654,10 +592,6 @@
   opacity: 1;
 }
 
-=======
-}
-
->>>>>>> 0d381a5e
 .content-box:last-child {
   margin-bottom: 0; /* Remove margin from the last content box */
 }
@@ -715,11 +649,7 @@
   transform: translateX(-50%);
   width: 2px;
   height: 40px;
-<<<<<<< HEAD
-  background: linear-gradient(to bottom, #0142ac, transparent);
-=======
   background: linear-gradient(to bottom, #252525, transparent);
->>>>>>> 0d381a5e
   opacity: 0; /* Initially hidden */
   transition: opacity 0.8s ease-in-out; /* Smooth opacity transition */
 }
@@ -741,11 +671,7 @@
   left: 50%;
   transform: translateX(-50%);
   font-size: 24px;
-<<<<<<< HEAD
-  color: #0142ac;
-=======
   color: #252525;
->>>>>>> 0d381a5e
   z-index: 1;
   opacity: 0; /* Initially hidden */
   transition: opacity 0.8s ease-in-out; /* Smooth opacity transition */
@@ -827,11 +753,7 @@
 .streak-counter {
   font-size: 20px;
   font-weight: 600;
-<<<<<<< HEAD
-  color: #0142ac;
-=======
   color: #252525;
->>>>>>> 0d381a5e
   background-color: rgba(255, 255, 255, 0.95);
   padding: 12px 20px;
   border-radius: 12px;
@@ -840,11 +762,7 @@
   transition: all 0.5s ease-in-out;
   z-index: 2;
   position: absolute;
-<<<<<<< HEAD
   bottom: -60px;
-=======
-  bottom: 0;
->>>>>>> 0d381a5e
   left: 50%;
   transform: translateX(-50%);
 }
@@ -1172,7 +1090,6 @@
     gap: 1rem;
     flex-wrap: wrap;
   }
-<<<<<<< HEAD
 
   .share-button {
     display: inline-flex;
@@ -1185,20 +1102,6 @@
     transition: opacity 0.3s ease;
   }
 
-=======
-
-  .share-button {
-    display: inline-flex;
-    align-items: center;
-    justify-content: center;
-    width: 48px;
-    height: 48px;
-    border-radius: 50%;
-    color: #ffffff;
-    transition: opacity 0.3s ease;
-  }
-
->>>>>>> 0d381a5e
   .share-button:hover {
     opacity: 0.8;
   }
@@ -1230,10 +1133,7 @@
 :root {
   font-family: "Montserrat", sans-serif;
   bs-font-sans-serif: "Montserrat", sans-serif;
-<<<<<<< HEAD
   --clock-base-size: 1px;
-=======
->>>>>>> 0d381a5e
 }
 
 body,
@@ -1259,11 +1159,7 @@
 h3.style2 mark,
 p.style2 mark {
   padding: 0px;
-<<<<<<< HEAD
-  color: #0142ac;
-=======
   color: #252525;
->>>>>>> 0d381a5e
   background-color: transparent;
 }
 
